--- conflicted
+++ resolved
@@ -46,11 +46,6 @@
 - /Attention-Based Deep Learning System for Classification of Breast Lesions—Multimodal, Weakly Supervised Approach/
 
 ** TODO
-<<<<<<< HEAD
-- TODO: Split using ~breast_id~ to avoid leakage between train and test sets.
-=======
-
->>>>>>> efd0e295
 - TODO: Perform over-sampling of benignant class as in /A Comparison of Techniques for Class Imbalance in Deep Learning Classification of Breast Cancer/
 - TODO: Explain all steps included in Makefile in README for clarity
 - TODO: Set permission of files generated from docker container. They are now ~root:root~
